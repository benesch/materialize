---
title: "Connect to Materialize via WebSocket"
description: "How to use Materialize via WebSocket"
menu:
  main:
    parent: "integrations"
<<<<<<< HEAD
    weight: 9
=======
    weight: 30
>>>>>>> b2d83d78
    name: "WebSocket API"
---

{{< private-preview enabled-by-default="true" />}}

You can access Materialize through its interactive WebSocket API endpoint:

```bash
wss://<MZ host address>/api/experimental/sql
```

## Details

### General semantics

The API:

- Requires username/password authentication, just as connecting via `psql`.
  Materialize provides you the username and password upon setting up your
  account.
- Maintains an interactive session.
- Does not support some statements:
    - `CLOSE`
    - `COPY`
    - `DECLARE`
    - `FETCH`
- Supports specifying run-time configuration parameters ([session variables](https://www.postgresql.org/docs/current/sql-set.html))
  via the initial authentication message.

### Transactional semantics

The WebSocket API provides two modes with slightly different transactional semantics from one another:

- **Simple**, which mirrors PostgreSQL's [Simple Query][simple-query] protocol.
    - Supports a single query, but the single query string may contain multiple
      statements, e.g. `SELECT 1; SELECT 2;`
    - Treats all statements as in an implicit transaction unless other
      transaction control is invoked.
- **Extended**, which mirrors PostgreSQL's [Extended Query][extended-query] protocol.
    - Supports multiple queries, but only one statement per query string.
    - Supports parameters.
    - Eagerly commits DDL (e.g. `CREATE TABLE`) in implicit transactions, but
      not DML (e.g. `INSERT`).

## Usage

### Endpoint

```
wss://<MZ host address>/api/experimental/sql
```

To authenticate using a username and password, send an initial text or binary message containing a JSON object:

```
{
    "user": "<Your email to access Materialize>",
    "password": "<Your app password>",
    "options": { <Optional map of session variables> }
}
```

To authenticate using a token, send an initial text or binary message containing a JSON object:

```
{
    "token": "<Your access token>",
    "options": { <Optional map of session variables> }
}
```

Successful authentication will result in:

- Some `ParameterStatus` messages indicating the values of some initial session settings.
- One `BackendKeyData` message that can be used for cancellation.
- One `ReadyForQuery`message, at which point the server is ready to receive requests.

An error during authentication is indicated by a websocket Close message.
HTTP `Authorization` headers are ignored.

### Messages

WebSocket Text or Binary messages can be sent.
The payload is described below in the [Input format](#input-format) section.
Each request will respond with some number of response messages, followed by a `ReadyForQuery` message.
There is exactly one `ReadyForQuery` message for each request, regardless of how many queries the request contains.

### Input format

#### Simple

The message payload is a JSON object containing a key, `query`, which specifies the
SQL string to execute. `query` may contain multiple SQL statements separated by
semicolons.

```json
{
    "query": "select * from a; select * from b;"
}
```

#### Extended

The message payload is a JSON object containing a key `queries`, whose value is
array of objects, whose structure is:

Key | Value
----|------
`query` | A SQL string containing one statement to execute
`params` | An optional array of text values to be used as the parameters to `query`. _null_ values are converted to _null_ values in Materialize. Note that all parameter values' elements must be text or _null_; the API will not accept JSON numbers.

```json
{
    "queries": [
        { "query": "select * from a;" },
        { "query": "select a + $1 from a;", "params": ["100"] }
        { "query": "select a + $1 from a;", "params": [null] }
    ]
}
```

### Output format

The response messages are WebSocket Text messages containing a JSON object that contains keys `type` and `payload`.

`type` value | Description
---------------------|------------
`ReadyForQuery` | Sent at the end of each response batch
`Notice` | An informational notice.
`CommandStarting` | A command has executed and response data will be returned.
`CommandComplete` | Executing a statement succeeded.
`Error` | Executing a statement resulted in an error.
`Rows` | A rows-returning statement is executing, and some `Row` messages may follow.
`Row` | A single row result.
`ParameterStatus` | Announces the value of a session setting.
`BackendKeyData` | Information used to cancel queries.

#### `ReadyForQuery`

Exactly one of these is sent at the end of every request batch.
It can be used to synchronize with the server, and means the server is ready for another request.
(However, many requests can be made at any time; there is no need to wait for this message before issuing more requests.)
The payload is a `string` describing the current transaction state:

- `I` for idle: not in a transaction.
- `T` for in a transaction.
- `E` for a transaction in an error state. A request starting with `ROLLBACK` should be issued to exit it.

#### `Notice`

A notice can appear at any time and contains diagnostic messages that were generated during execution of the query.
The payload has the following structure:

```
{
    "message": <informational message>,
    "severity": <"warning"|"notice"|"debug"|"info"|"log">,
    "detail": <optional error detail>,
    "hint": <optional error hint>,
}
```

#### `Error`

Executing a statement resulted in an error.
The payload has the following structure:

```
{
    "message": <informational message>,
    "code": <error code>,
    "detail": <optional error detail>,
    "hint": <optional error hint>,
}
```

#### `CommandStarting`

A statement has executed and response data will be returned.
This message can be used to know if rows or streaming data will follow.
The payload has the following structure:

```
{
    "has_rows": <boolean>,
    "is_streaming": <boolean>,
}
```

The `has_rows` field is `true` if a `Rows` message will follow.
The `is_streaming` field is `true` if there is no expectation that a `CommandComplete` message will ever occur.
This is the case for `SUBSCRIBE` queries.

#### `CommandComplete`

Executing a statement succeeded.
The payload is a `string` containing the statement's tag.

#### `Rows`

A rows-returning statement is executing and some number (possibly 0) of `Row` messages will follow.
Either a `CommandComplete` or `Error` message will then follow indicating there are no more rows and the final result of the statement.
The payload has the following structure:

```
{
    "columns":
        [
            {
                "name": <column name>,
                "type_oid": <type oid>,
                "type_len": <type len>,
                "type_mod": <type mod>
            }
            ...
        ]
}
```

The inner object's various `type_X` fields are lower-level details that can be used to convert the row results from a string to a more specific data type.
`type_oid` is the OID of the data type.
`type_len` is the data size type (see `pg_type.typlen`).
`type_mod` is the type modifier (see `pg_attribute.atttypmod`).

#### `Row`

A single row result.
Will only occur after a `Rows` message.
The payload is an array of JSON values corresponding to the columns from the `Rows` message.
Numeric results are converted to strings to avoid possible JavaScript number inaccuracy.

#### `ParameterStatus`

Announces the value of a session setting.
These are sent during startup and when a statement caused a session parameter to change.
The payload has the following structure:

```
{
    "name": <name of parameter>,
    "value": <new value of parameter>,
}
```

#### `BackendKeyData`

Information used to cancel queries.
The payload has the following structure:

```
{
    "conn_id": <connection id>,
    "secret_key": <secret key>,
}
```

#### TypeScript definition

You can model these with the following TypeScript definitions:

```typescript
type Auth =
    | { user: string; password: string; options?: { [name: string]: string } }
    | { token: string; options?: { [name: string]: string } }
    ;

interface Simple {
    query: string;
}

interface ExtendedRequest {
    query: string;
    params?: (string | null)[];
}

interface Extended {
    queries: ExtendedRequest[];
}

type SqlRequest = Simple | Extended;

interface Notice {
	message: string;
	severity: string;
	detail?: string;
	hint?: string;
}

interface Error {
	message: string;
	code: string;
	detail?: string;
	hint?: string;
}

interface ParameterStatus {
	name: string;
	value: string;
}

interface CommandStarting {
	has_rows: boolean;
	is_streaming: boolean;
}

interface BackendKeyData {
	conn_id: number; // u32
	secret_key: number; // u32
}

interface Column {
    name: string;
    type_oid: number; // u32
    type_len: number; // i16
    type_mod: number; // i32
}

interface Description {
	columns: Column[];
}

type WebSocketResult =
    | { type: "ReadyForQuery"; payload: string }
    | { type: "Notice"; payload: Notice }
    | { type: "CommandComplete"; payload: string }
    | { type: "Error"; payload: Error }
    | { type: "Rows"; payload: Description }
    | { type: "Row"; payload: any[] }
    | { type: "ParameterStatus"; payload: ParameterStatus }
    | { type: "CommandStarting"; payload: CommandStarting }
    | { type: "BackendKeyData"; payload: BackendKeyData }
    ;
```

## Examples

### Run a query

```bash
$ echo '{"query": "select 1,2; values (4), (5)"}' | websocat wss://<MZ host address>/api/experimental/sql
{"type":"CommandStarting","payload":{"has_rows":true,"is_streaming":false}}
{"type":"Rows","payload":{"columns":[{"name":"?column?","type_oid":23,"type_len":4,"type_mod":-1},{"name":"?column?","type_oid":23,"type_len":4,"type_mod":-1}]}}
{"type":"Row","payload":["1","2"]}
{"type":"CommandComplete","payload":"SELECT 1"}
{"type":"CommandStarting","payload":{"has_rows":true,"is_streaming":false}}
{"type":"Rows","payload":{"columns":[{"name":"column1","type_oid":23,"type_len":4,"type_mod":-1}]}}
{"type":"Row","payload":["4"]}
{"type":"Row","payload":["5"]}
{"type":"CommandComplete","payload":"SELECT 2"}
{"type":"ReadyForQuery","payload":"I"}
```

## See also
- [SQL Clients](../sql-clients)

[simple-query]: https://www.postgresql.org/docs/current/protocol-flow.html#id-1.10.5.7.4
[extended-query]: https://www.postgresql.org/docs/current/protocol-flow.html#PROTOCOL-FLOW-EXT-QUERY<|MERGE_RESOLUTION|>--- conflicted
+++ resolved
@@ -4,11 +4,7 @@
 menu:
   main:
     parent: "integrations"
-<<<<<<< HEAD
-    weight: 9
-=======
     weight: 30
->>>>>>> b2d83d78
     name: "WebSocket API"
 ---
 
