--- conflicted
+++ resolved
@@ -4,11 +4,7 @@
 menu:
   main:
     parent: "integrations"
-<<<<<<< HEAD
-    weight: 8
-=======
     weight: 25
->>>>>>> b2d83d78
     name: "HTTP API"
 ---
 
